--- conflicted
+++ resolved
@@ -9,11 +9,7 @@
 
 setup(name='fmri_utils',
       description='Functions for psych-214 class project',
-<<<<<<< HEAD
-      packages=['fmri_utils', 'fmri_utils.func_preproc'],
-=======
       packages=['fmri_utils', 'fmri_utils.func_preproc', 'fmri_utils.registration'],
->>>>>>> aa3d265d
       license='BSD license',
       package_data = {'fmri_utils': [pjoin('tests', '*')]},
       # Add all the scripts in the scripts directory
