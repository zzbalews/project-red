""" py.test test for registration/code_our_version.py

Run with:

    py.test test_code_our_version.py
"""
import os
from os.path import dirname, join as pjoin
from tempfile import TemporaryDirectory

import nibabel as nib
import numpy as np
import numpy.linalg as npl
from scipy.ndimage import affine_transform

import tempfile
from fmri_utils.registration.shared import get_data_affine, decompose_rot_mat
from fmri_utils.registration.code_our_version import resample, transform_cmass, transform_rigid, transform_affine, params2affine, save_affine, load_affine, rescale_img, affine_registration, generate_transformed_images
from fmri_utils.func_preproc.rotations import x_rotmat, y_rotmat, z_rotmat

MY_DIR = dirname(__file__)

def test_resample():
    #check resample works, using fake data
    n = 5
    ORIG = np.zeros((n,n,n))
    ORIG[3,3,3] = 100
    ORIG_affine = np.eye(4)

    zoom = 3
    BIG_affine = nib.affines.from_matvec(np.eye(3)/zoom, np.zeros(3))
    mat, vec = nib.affines.to_matvec(BIG_affine)
    BIG = affine_transform(ORIG, mat, vec, output_shape=(n*zoom, n*zoom, n*zoom), order = 1)

    BIG_in_orig = resample(ORIG, BIG, ORIG_affine, BIG_affine)
    assert(np.array_equal(BIG_in_orig.shape, ORIG.shape))
    assert(np.array_equal(BIG_in_orig, ORIG))



def test_transform_cmass():
    #check center of mass transform works, using fake data
    FAKE = np.zeros((11,11,11))
    FAKE[5,5,5] = 100
    FAKE_affine = np.eye(4)

    original_shift = nib.affines.from_matvec(np.eye(3), [1,2,3])
    mat, vec = nib.affines.to_matvec(original_shift)
    FAKE_moved = affine_transform(FAKE, mat, vec, order=1)
    FAKE_moved_affine = np.eye(4)

    updated_FAKE_moved_affine = transform_cmass(FAKE, FAKE_moved, FAKE_affine, FAKE_moved_affine)

    FAKE_fix = resample(FAKE, FAKE_moved, FAKE_affine, updated_FAKE_moved_affine)

    assert(np.array_equal(FAKE_fix, FAKE))
    assert(np.array_equal(npl.inv(FAKE_moved_affine).dot(updated_FAKE_moved_affine), original_shift))



def test_transform_rigid():
    #check rigid transform works, using fake data
    FAKE = np.zeros((30,30,30))
    FAKE[10:20,10:20,10:20] = np.random.rand(10,10,10)
    FAKE_affine = np.eye(4)

    #check translation only
    original_translation = [2,2,1]
    original_shift = nib.affines.from_matvec(np.diagflat([1,1,1]), original_translation)

    mat, vec = nib.affines.to_matvec(original_shift)
    FAKE_moved = affine_transform(FAKE, mat, vec, order=1)

    new_affine = transform_rigid(FAKE, FAKE_moved, np.eye(4), np.eye(4), np.eye(4), 10, "translations")
    new_translation = new_affine[:3,3]
    assert(np.allclose(new_translation,original_translation,atol=0.1)) #withing 0.1 vox

    # check rotation only
    original_rotation = [0.5, 0.2, -0.2]
    r_x, r_y, r_z = original_rotation
    rot_mat = z_rotmat(r_z).dot(y_rotmat(r_y)).dot(x_rotmat(r_x))
    original_shift = nib.affines.from_matvec(rot_mat, [0,0,0])

    mat, vec = nib.affines.to_matvec(original_shift)
    FAKE_moved = affine_transform(FAKE, mat, vec, order=1)

    new_affine = transform_rigid(FAKE, FAKE_moved, np.eye(4), np.eye(4), np.eye(4), 10, "rotations")
    new_rotation = decompose_rot_mat(new_affine[:3,:3])
<<<<<<< HEAD
    assert(np.allclose(new_rotation,original_rotation,atol=0.2)) #withing 0.2 radian
=======
    assert(np.allclose(new_rotation,original_rotation,atol=0.2)) #withing 0.1 radian
>>>>>>> ffed0eaa

    # check translation & rotations
    original_translation = [2,2,1]
    original_rotation = [0.5, -0.2, 0.2]
    r_x, r_y, r_z = original_rotation
    rot_mat = z_rotmat(r_z).dot(y_rotmat(r_y)).dot(x_rotmat(r_x))
    original_shift = nib.affines.from_matvec(rot_mat, original_translation)

    mat, vec = nib.affines.to_matvec(original_shift)
    FAKE_moved = affine_transform(FAKE, mat, vec, order=1)

    new_affine = transform_rigid(FAKE, FAKE_moved, np.eye(4), np.eye(4), np.eye(4), 10)
    new_translation = new_affine[:3,3]
    new_rotation = decompose_rot_mat(new_affine[:3,:3])

    #assert(np.allclose(new_translation,original_translation,atol=0.1)) #withing 0.1 vox
    #assert(np.allclose(new_rotation,original_rotation,atol=0.15)) #withing 0.1 radian


def test_transform_affine():
    #check rigid transform works, using fake data
    FAKE = np.zeros((30,30,30))
    FAKE[10:20,10:20,10:20] = np.random.rand(10,10,10)
    FAKE_affine = np.eye(4)

    # check scales only
    original_scale= [1.5, 1, 0.8]
    temp_params = [0]*6 + original_scale
    original_shift = params2affine(temp_params)

    mat, vec = nib.affines.to_matvec(original_shift)
    FAKE_moved = affine_transform(FAKE, mat, vec, order=1)

    new_affine = transform_affine(FAKE, FAKE_moved, np.eye(4), np.eye(4), np.eye(4), 10, "scales")
    new_scale = [new_affine[0,0],new_affine[1,1], new_affine[2,2]]
    #assert(np.allclose(new_scale,original_scale,atol=0.2)) #withing 0.2 unit

    # check shears only
    original_shear= [0, 0.2, 0.4]
    temp_params = [0]*6 + [1]*3 + original_shear
    original_shift = params2affine(temp_params)

    mat, vec = nib.affines.to_matvec(original_shift)
    FAKE_moved = affine_transform(FAKE, mat, vec, order=1)

    new_affine = transform_affine(FAKE, FAKE_moved, np.eye(4), np.eye(4), np.eye(4), 10, "shears")
    new_shear = [new_affine[0,1],new_affine[0,2],new_affine[1,2]]

    #assert(np.allclose(new_shear,original_shear,atol=0.2)) #withing 0.2 units

def test_affine_files():
    # move to temp dir so can save files
    with TemporaryDirectory() as tmpdirname:
        os.chdir(tmpdirname)
        tempdir = os.getcwd()

        # save (4,4) np.array as text file
        temp_affine = np.random.rand(4,4)
        temp_filename = 'temp_affine.txt'
        save_affine(temp_affine, tempdir, temp_filename)

        # check that file exists
        assert(os.path.exists(pjoin(tempdir, temp_filename)))

        # load file
        read_affine = load_affine(tempdir, temp_filename)

        # check the same info as saved
        assert(np.allclose(temp_affine, read_affine, atol=1e-4))

        os.chdir(MY_DIR)
        
    # check that dir deleted
    assert(not os.path.isdir(tempdir))

def test_rescale():
    # move to temp dir so can save files
    with TemporaryDirectory() as tmpdirname:
        os.chdir(tmpdirname)
        tempdir = os.getcwd()

        #check that new dimensions are correct
        ORIG = np.zeros((20,15,27))

        img_filename = pjoin(tempdir, 'temp.nii.gz')
        img = nib.Nifti1Image(ORIG, np.eye(4))
        nib.save(img, img_filename)

        for SCALE in [0.6, 1.2]:

            scaled_data, scaled_affine = rescale_img(img_filename, SCALE)
            expected_shape = (np.array(ORIG.shape)*SCALE).astype('int')
            expected_affine = nib.affines.from_matvec(np.eye(3)/SCALE, np.zeros(3))

            assert(np.array_equal(expected_shape, scaled_data.shape))
            assert(np.array_equal(expected_affine, scaled_affine))

        os.chdir(MY_DIR)
    # check that dir deleted
    assert(not os.path.isdir(tempdir))

def test_affine_registration():
    # move to temp dir so can save files
    with TemporaryDirectory() as tmpdirname:
        os.chdir(tmpdirname)
        tempdir = os.getcwd()

        # all subcomonents of this function are tested above; this test checks that function passes, files are saved and have reasonable contents
        A_filename = pjoin(tempdir, 'temp_A.nii.gz')
        B_filename = pjoin(tempdir, 'temp_B.nii.gz')

        temp = np.random.rand(10,8,13)
        img = nib.Nifti1Image(temp, np.eye(4))
        nib.save(img, A_filename)
        nib.save(img, B_filename)

        # generate affines temp*.txt
        affine_registration(A_filename, B_filename, 1, tempdir, 3)

        #generate images temp*.nii.gz and temp*.png
        generate_transformed_images(A_filename, B_filename, 1, tempdir, tempdir)

        # check that expected files exist
        affine_steps = ['resampled','cmass','translation','rigid','sheared']

        expected_affines = ['temp_B_'+step+'.txt' for step in affine_steps]
        expected_nii = [f[:-4]+'.nii.gz' for f in expected_affines]
        expected_png = [f[:-4]+'_'+str(i)+'.png' for i in range(3) for f in expected_affines]

        for f in expected_affines:
            assert(os.path.exists(pjoin(tempdir, f)))
            read_affine = load_affine(tempdir, f)
            assert(np.allclose(np.eye(4), read_affine)) # best affine is np.eye(4)

        for f in expected_nii:
            assert(os.path.exists(pjoin(tempdir, f)))
            read_img = nib.load(pjoin(tempdir, f))
            assert(np.allclose(read_img.get_data(), temp)) # transformed image is original temp

        for f in expected_png:
            assert(os.path.exists(pjoin(tempdir, f)))

        os.chdir(MY_DIR)
    # check that dir deleted
    assert(not os.path.isdir(tempdir))

def test_main():
    try:
        os.system('python3 ../registration/code_our_version.py')
    except FileNotFoundError:
        print('testing main; should fail because files missing')<|MERGE_RESOLUTION|>--- conflicted
+++ resolved
@@ -86,11 +86,9 @@
 
     new_affine = transform_rigid(FAKE, FAKE_moved, np.eye(4), np.eye(4), np.eye(4), 10, "rotations")
     new_rotation = decompose_rot_mat(new_affine[:3,:3])
-<<<<<<< HEAD
-    assert(np.allclose(new_rotation,original_rotation,atol=0.2)) #withing 0.2 radian
-=======
+
     assert(np.allclose(new_rotation,original_rotation,atol=0.2)) #withing 0.1 radian
->>>>>>> ffed0eaa
+
 
     # check translation & rotations
     original_translation = [2,2,1]
@@ -162,7 +160,7 @@
         assert(np.allclose(temp_affine, read_affine, atol=1e-4))
 
         os.chdir(MY_DIR)
-        
+
     # check that dir deleted
     assert(not os.path.isdir(tempdir))
 
